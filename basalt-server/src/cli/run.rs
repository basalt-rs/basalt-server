use std::{net::SocketAddr, path::PathBuf, sync::Arc};

use anyhow::Context;
use clap::Parser;
use rand::distributions::Distribution;
use tracing::info;

use basalt_server_lib::{
    server::{self, hooks::handler::EventHookHandler, AppState},
    storage::SqliteLayer,
};

#[derive(Parser, Debug)]
pub struct RunArgs {
    /// Port on which to host the server.  Defaults to the port specified in the config file if
    /// omitted.
    #[arg(long, short)]
    port: Option<u16>,
    /// Name of the competition.  Used to determine location for data folder.  Defaults to a random
    /// string if omitted.
    #[arg(long, short)]
    name: Option<String>,
    /// Path to the configuration to use to host the server.
    #[arg(default_value = "basalt.toml")]
    config: PathBuf,
    /// Directory in which files for the web client are stored -- if not specified, the web client
    /// is disabled.
    #[arg(long, short)]
    web_dir: Option<PathBuf>,
}

fn default_name() -> String {
    rand::distributions::Alphanumeric
        .sample_iter(rand::thread_rng())
        .take(12)
        .map(char::from)
        .collect()
}

pub async fn handle(args: RunArgs) -> anyhow::Result<()> {
    info!("Parsing packet configurations");

    let file = tokio::fs::File::open(&args.config)
        .await
        .context("Opening packet file")?;

    let mut file = tokio::io::BufReader::new(file);

    let file_name = args
        .config
        .file_name()
        .expect("call to File::open would fail if this does")
        .to_str();

    let config = match bedrock::Config::read_async(&mut file, file_name).await {
        Ok(config) => config,
        Err(err @ bedrock::ConfigReadError::ReadError(_)) => Err(err)?,
        Err(bedrock::ConfigReadError::MalformedData(err)) => {
            eprintln!("{:?}", err);
            anyhow::bail!("parsing config");
        }
    };

    let name = &args.name.unwrap_or_else(default_name);
    info!(name, "Creating Sqlite layer");
    let (init, db) = SqliteLayer::new(name)
        .await
        .context("Creating Sqlite Layer")?;

    if init {
        db.ingest(&config)
            .await
            .context("Failed to ingest config data")?;
    }

    let addr: SocketAddr = format!("[::]:{}", args.port.unwrap_or(config.port))
        .parse()
        .unwrap();
    info!(?addr, "Serving via HTTP");

    let listener = tokio::net::TcpListener::bind(addr).await?;
<<<<<<< HEAD
    let mut state = AppState::new(db, config, args.web_dir);
    state.init().await?;
    axum::serve(
        listener,
        server::router(Arc::new(state)).into_make_service_with_connect_info::<SocketAddr>(),
=======
    let (mut hook_handler, hook_dispatcher) = EventHookHandler::create();
    let app_state = Arc::new(AppState::new(db, config, hook_dispatcher, args.web_dir));
    let hook_task = tokio::spawn({
        let app_state = app_state.clone();
        async move { hook_handler.start(app_state).await }
    });
    axum::serve(
        listener,
        server::router(app_state).into_make_service_with_connect_info::<SocketAddr>(),
>>>>>>> afae313f
    )
    .await?;
    hook_task.await.context("Failed to execute hook handler")?;

    Ok(())
}<|MERGE_RESOLUTION|>--- conflicted
+++ resolved
@@ -79,23 +79,19 @@
     info!(?addr, "Serving via HTTP");
 
     let listener = tokio::net::TcpListener::bind(addr).await?;
-<<<<<<< HEAD
-    let mut state = AppState::new(db, config, args.web_dir);
-    state.init().await?;
-    axum::serve(
-        listener,
-        server::router(Arc::new(state)).into_make_service_with_connect_info::<SocketAddr>(),
-=======
+
     let (mut hook_handler, hook_dispatcher) = EventHookHandler::create();
-    let app_state = Arc::new(AppState::new(db, config, hook_dispatcher, args.web_dir));
     let hook_task = tokio::spawn({
         let app_state = app_state.clone();
         async move { hook_handler.start(app_state).await }
     });
+
+    let mut state = AppState::new(db, config, hook_dispatcher, args.web_dir);
+    state.init().await?;
+
     axum::serve(
         listener,
-        server::router(app_state).into_make_service_with_connect_info::<SocketAddr>(),
->>>>>>> afae313f
+        server::router(Arc::new(state)).into_make_service_with_connect_info::<SocketAddr>(),
     )
     .await?;
     hook_task.await.context("Failed to execute hook handler")?;
