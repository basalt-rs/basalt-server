use std::{net::SocketAddr, path::PathBuf};

use anyhow::Context;
use clap::Parser;
use rand::distributions::Distribution;
use tracing::info;

use basalt_server_lib::{
    server::{self, orchestration::init_state_with_hooks},
    storage::SqliteLayer,
};

#[derive(Parser, Debug)]
pub struct RunArgs {
    /// Port on which to host the server.  Defaults to the port specified in the config file if
    /// omitted.
    #[arg(long, short)]
    port: Option<u16>,
    /// Name of the competition.  Used to determine location for data folder.  Defaults to a random
    /// string if omitted.
    #[arg(long, short)]
    name: Option<String>,
    /// Path to the configuration to use to host the server.
    #[arg(default_value = "basalt.toml")]
    config: PathBuf,
    /// Directory in which files for the web client are stored -- if not specified, the web client
    /// is disabled.
    #[arg(long, short)]
    web_dir: Option<PathBuf>,
}

fn default_name() -> String {
    rand::distributions::Alphanumeric
        .sample_iter(rand::thread_rng())
        .take(12)
        .map(char::from)
        .collect()
}

pub async fn handle(args: RunArgs) -> anyhow::Result<()> {
    info!("Parsing packet configurations");

    let file = tokio::fs::File::open(&args.config)
        .await
        .context("Opening packet file")?;

    let mut file = tokio::io::BufReader::new(file);

    let file_name = args
        .config
        .file_name()
        .expect("call to File::open would fail if this does")
        .to_str();

    let config = match bedrock::Config::read_async(&mut file, file_name).await {
        Ok(config) => config,
        Err(err @ bedrock::ConfigReadError::ReadError(_)) => Err(err)?,
        Err(bedrock::ConfigReadError::MalformedData(err)) => {
            eprintln!("{:?}", err);
            anyhow::bail!("parsing config");
        }
    };

    let name = &args.name.unwrap_or_else(default_name);
    info!(name, "Creating Sqlite layer");
    let (init, db) = SqliteLayer::new(name)
        .await
        .context("Creating Sqlite Layer")?;

    if init {
        db.ingest(&config)
            .await
            .context("Failed to ingest config data")?;
    }

    let addr: SocketAddr = format!("[::]:{}", args.port.unwrap_or(config.port))
        .parse()
        .unwrap();
    info!(?addr, "Serving via HTTP");

    let listener = tokio::net::TcpListener::bind(addr).await?;
<<<<<<< HEAD

    let (mut hook_handler, hook_dispatcher) = EventHookHandler::create();
    let mut state = AppState::new(db, config, hook_dispatcher, args.web_dir);
    state.init().await?;
    let state = Arc::new(state);

    let hook_task = tokio::spawn({
        let state = Arc::clone(&state);
        async move { hook_handler.start(state).await }
    });

=======
    // expands to create hooks if needed and provide to app_state's dispatcher service
    let (app_state, jset) = init_state_with_hooks(db, config, args.web_dir);
>>>>>>> 27b9efd1
    axum::serve(
        listener,
        server::router(state).into_make_service_with_connect_info::<SocketAddr>(),
    )
    .await?;
    // wait for any dispatcher tasks to complete
    jset.join_all().await;

    Ok(())
}<|MERGE_RESOLUTION|>--- conflicted
+++ resolved
@@ -79,22 +79,8 @@
     info!(?addr, "Serving via HTTP");
 
     let listener = tokio::net::TcpListener::bind(addr).await?;
-<<<<<<< HEAD
-
-    let (mut hook_handler, hook_dispatcher) = EventHookHandler::create();
-    let mut state = AppState::new(db, config, hook_dispatcher, args.web_dir);
-    state.init().await?;
-    let state = Arc::new(state);
-
-    let hook_task = tokio::spawn({
-        let state = Arc::clone(&state);
-        async move { hook_handler.start(state).await }
-    });
-
-=======
     // expands to create hooks if needed and provide to app_state's dispatcher service
-    let (app_state, jset) = init_state_with_hooks(db, config, args.web_dir);
->>>>>>> 27b9efd1
+    let (app_state, jset) = init_state_with_hooks(db, config, args.web_dir).await?;
     axum::serve(
         listener,
         server::router(state).into_make_service_with_connect_info::<SocketAddr>(),
