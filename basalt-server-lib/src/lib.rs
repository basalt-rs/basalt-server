--- conflicted
+++ resolved
@@ -1,11 +1,6 @@
-<<<<<<< HEAD
 pub mod extractors;
 pub mod macros;
 pub mod repositories;
-=======
-mod extractors;
-mod repositories;
->>>>>>> 36f9d1d4
 pub mod server;
 mod services;
 pub mod storage;
