--- conflicted
+++ resolved
@@ -6,13 +6,8 @@
 use utoipa_axum::{router::OpenApiRouter, routes};
 
 use crate::{
-<<<<<<< HEAD
     extractors::auth::{HostUser, OptionalUser},
-    server::AppState,
-=======
-    extractors::auth::{HostUser, OptionalAuthUser},
     server::{hooks::events::ServerEvent, AppState},
->>>>>>> afae313f
     services::ws::{Broadcast, WebSocketSend},
 };
 
@@ -41,11 +36,7 @@
 )]
 async fn patch_clock(
     State(state): State<Arc<AppState>>,
-<<<<<<< HEAD
-    _: HostUser,
-=======
     auth: HostUser,
->>>>>>> afae313f
     Json(update): Json<UpdateClockRequest>,
 ) -> Result<Json<ClockStatusResponse>, StatusCode> {
     let time_limit = match &state.config.game {
