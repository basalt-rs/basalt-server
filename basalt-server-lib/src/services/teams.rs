--- conflicted
+++ resolved
@@ -336,17 +336,11 @@
         )
         .await;
 
-<<<<<<< HEAD
-        let mut appstate = AppState::new(sql, cfg, None);
+        let (_, hook_dispatcher) = EventHookHandler::create();
+        let mut appstate = AppState::new(sql, cfg, hook_dispatcher, None);
         appstate.init().await.unwrap();
-
         let Json(TeamsListResponse(teams)) = get_teams(State(Arc::new(appstate))).await.unwrap();
-=======
-        let (_, hook_dispatcher) = EventHookHandler::create();
-        let appstate = Arc::new(AppState::new(sql, cfg, hook_dispatcher, None));
-
-        let teams = get_teams(State(appstate)).await.unwrap().0 .0;
->>>>>>> afae313f
+
         assert_eq!(
             teams
                 .into_iter()
