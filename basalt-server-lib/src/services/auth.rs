--- conflicted
+++ resolved
@@ -62,17 +62,10 @@
         .unwrap();
     drop(sql);
 
-<<<<<<< HEAD
     if state.team_manager.check_in(&user.id) {
         trace!("checking in user: {}", &user.username);
-        if let Err(err) = state.evh.dispatch(ServerEvent::OnCheckIn {
+        if let Err(err) = (ServerEvent::OnCheckIn {
             id: user.id.clone(),
-=======
-    if state.team_manager.check_in(&user.username) {
-        trace!("checking in user: {}", &user.username.0);
-        if let Err(err) = (ServerEvent::OnCheckIn {
-            name: user.username.clone(),
->>>>>>> 27b9efd1
             time: Local::now().to_utc(),
         }
         .dispatch(state.clone()))
