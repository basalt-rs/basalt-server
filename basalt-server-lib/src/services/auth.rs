use std::sync::Arc;

use axum::{extract::State, http::StatusCode, Json};
<<<<<<< HEAD
=======
use chrono::Local;
>>>>>>> afae313f
use tracing::{debug, error, trace};
use utoipa_axum::{router::OpenApiRouter, routes};

use crate::{
    extractors::auth::UserWithSession,
    repositories::{
        self,
        session::SessionId,
        users::{Role, User, UserLogin},
    },
    server::{hooks::events::ServerEvent, teams::TeamWithScore, AppState},
    services::ws::{Broadcast, WebSocketSend},
};

#[derive(serde::Deserialize, utoipa::ToSchema)]
struct LoginRequest {
    username: String,
    password: String,
}

#[derive(serde::Serialize, utoipa::ToSchema)]
struct LoginResponse {
    token: SessionId,
    role: Role,
}

#[axum::debug_handler]
#[utoipa::path(
    post,
    path="/login", tag="auth", request_body=LoginRequest,
    responses(
        (status=OK, body=LoginResponse, description="Session cookie has been set"),
        (status=401, description="Incorrect credentials provided"),
    )
)]
async fn login(
    State(state): State<Arc<AppState>>,
    Json(login): Json<LoginRequest>,
) -> Result<Json<LoginResponse>, StatusCode> {
    trace!(%login.username, "attempt to login to user");
    let sql = state.db.read().await;

    let login = UserLogin {
        username: login.username,
        password: login.password.into(),
    };

    let Ok(user) = repositories::users::login_user(&sql.db, &login).await else {
        debug!(%login.username, "failed login attempt");
        return Err(StatusCode::UNAUTHORIZED);
    };

    let token = repositories::session::create_session(&sql.db, &user)
        .await
        .unwrap();
    let score = repositories::submissions::get_user_score(&sql.db, &user.id)
        .await
        .unwrap();
    drop(sql);

<<<<<<< HEAD
    state.team_manager.check_in(&user.id);

    if let Some(team) = state.team_manager.get_team(&user.id) {
        let sql = state.db.read().await;
        let user = repositories::users::get_user_by_id(&sql.db, &user.id)
            .await
            .map_err(|e| {
                error!("Error getting username: {:?}", e);
                StatusCode::INTERNAL_SERVER_ERROR
            })?;

=======
    if state.team_manager.check_in(&user.username) {
        trace!("checking in user: {}", &user.username.0);
        if let Err(err) = state.evh.dispatch(ServerEvent::OnCheckIn {
            name: user.username.clone(),
            time: Local::now().to_utc(),
        }) {
            error!("error occurred dispatching event hook: {}", err.to_string());
        }
    }

    if let Some(team) = state.team_manager.get_team(&user.username) {
>>>>>>> afae313f
        state.websocket.broadcast(WebSocketSend::Broadcast {
            broadcast: Broadcast::TeamConnected(TeamWithScore {
                score,
                id: user.id,
                name: user.username,
                display_name: user.display_name,
                team_info: team,
            }),
<<<<<<< HEAD
        });
    }
=======
        })
    };
>>>>>>> afae313f

    let role = user.role;
    debug!(%login.username, "log in");

    Ok(Json(LoginResponse { token, role }))
}

#[axum::debug_handler]
#[utoipa::path(
    post,
    path="/logout", tag="auth",
    responses(
        (status=OK, description="User has been logged out"),
        (status=401, description="User was not logged in"),
    )
)]
async fn logout(
    State(state): State<Arc<AppState>>,
    UserWithSession(user, session_id): UserWithSession,
) -> Result<(), StatusCode> {
    debug!(?user.username, "logout");

    let score = {
        let sql = state.db.read().await;

        repositories::session::close_session(&sql.db, &session_id)
            .await
            .unwrap();

        repositories::submissions::get_user_score(&sql.db, &user.id)
            .await
            .unwrap()
    };

<<<<<<< HEAD
    state.team_manager.disconnect(&user.id);

    if let Some(team) = state.team_manager.get_team(&user.id) {
        let sql = state.db.read().await;
        let user = repositories::users::get_user_by_id(&sql.db, &user.id)
            .await
            .map_err(|e| {
                error!("Error getting username: {:?}", e);
                StatusCode::INTERNAL_SERVER_ERROR
            })?;

=======
    state.team_manager.disconnect(&user.user.username);

    if let Some(team) = state.team_manager.get_team(&user.user.username) {
>>>>>>> afae313f
        state
            .websocket
            .broadcast(crate::services::ws::WebSocketSend::Broadcast {
                broadcast: crate::services::ws::Broadcast::TeamDisconnected(TeamWithScore {
                    score,
<<<<<<< HEAD
                    id: user.id,
                    name: user.username,
                    display_name: user.display_name,
                    team_info: team,
                }),
            });
=======
                    team_info: team,
                }),
            })
>>>>>>> afae313f
    }

    Ok(())
}

#[axum::debug_handler]
#[utoipa::path(
    get,
    path="/me", tag="auth",
    description="Get information about the current user",
    responses(
        (status=OK, body=User, description="User is signed in"),
        (status=401, description="Auth token is expired"),
    )
)]
async fn me(State(_state): State<Arc<AppState>>, user: User) -> Result<Json<User>, StatusCode> {
    Ok(Json(user))
}

pub fn router() -> OpenApiRouter<Arc<AppState>> {
    OpenApiRouter::new()
        .routes(routes!(login))
        .routes(routes!(logout))
        .routes(routes!(me))
}

pub fn service() -> axum::Router<Arc<AppState>> {
    router().split_for_parts().0
}<|MERGE_RESOLUTION|>--- conflicted
+++ resolved
@@ -1,10 +1,7 @@
 use std::sync::Arc;
 
 use axum::{extract::State, http::StatusCode, Json};
-<<<<<<< HEAD
-=======
 use chrono::Local;
->>>>>>> afae313f
 use tracing::{debug, error, trace};
 use utoipa_axum::{router::OpenApiRouter, routes};
 
@@ -65,8 +62,15 @@
         .unwrap();
     drop(sql);
 
-<<<<<<< HEAD
-    state.team_manager.check_in(&user.id);
+    if state.team_manager.check_in(&user.id) {
+        trace!("checking in user: {}", &user.username.0);
+        if let Err(err) = state.evh.dispatch(ServerEvent::OnCheckIn {
+            name: user.username.clone(),
+            time: Local::now().to_utc(),
+        }) {
+            error!("error occurred dispatching event hook: {}", err.to_string());
+        }
+    }
 
     if let Some(team) = state.team_manager.get_team(&user.id) {
         let sql = state.db.read().await;
@@ -77,19 +81,6 @@
                 StatusCode::INTERNAL_SERVER_ERROR
             })?;
 
-=======
-    if state.team_manager.check_in(&user.username) {
-        trace!("checking in user: {}", &user.username.0);
-        if let Err(err) = state.evh.dispatch(ServerEvent::OnCheckIn {
-            name: user.username.clone(),
-            time: Local::now().to_utc(),
-        }) {
-            error!("error occurred dispatching event hook: {}", err.to_string());
-        }
-    }
-
-    if let Some(team) = state.team_manager.get_team(&user.username) {
->>>>>>> afae313f
         state.websocket.broadcast(WebSocketSend::Broadcast {
             broadcast: Broadcast::TeamConnected(TeamWithScore {
                 score,
@@ -98,13 +89,8 @@
                 display_name: user.display_name,
                 team_info: team,
             }),
-<<<<<<< HEAD
         });
     }
-=======
-        })
-    };
->>>>>>> afae313f
 
     let role = user.role;
     debug!(%login.username, "log in");
@@ -139,7 +125,6 @@
             .unwrap()
     };
 
-<<<<<<< HEAD
     state.team_manager.disconnect(&user.id);
 
     if let Some(team) = state.team_manager.get_team(&user.id) {
@@ -151,28 +136,17 @@
                 StatusCode::INTERNAL_SERVER_ERROR
             })?;
 
-=======
-    state.team_manager.disconnect(&user.user.username);
-
-    if let Some(team) = state.team_manager.get_team(&user.user.username) {
->>>>>>> afae313f
         state
             .websocket
             .broadcast(crate::services::ws::WebSocketSend::Broadcast {
                 broadcast: crate::services::ws::Broadcast::TeamDisconnected(TeamWithScore {
                     score,
-<<<<<<< HEAD
                     id: user.id,
                     name: user.username,
                     display_name: user.display_name,
                     team_info: team,
                 }),
             });
-=======
-                    team_info: team,
-                }),
-            })
->>>>>>> afae313f
     }
 
     Ok(())
