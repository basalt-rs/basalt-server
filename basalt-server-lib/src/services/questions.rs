use crate::{extractors::auth::OptionalUser, repositories::users::Role, server::AppState};
use axum::{extract::State, Json};
use bedrock::{
    language::{Language, LanguageSet, Syntax},
    packet::{Problem, Test},
    Config,
};
use std::sync::Arc;
use tokio::sync::OnceCell;
use utoipa_axum::{router::OpenApiRouter, routes};

#[derive(serde::Serialize, utoipa::ToSchema)]
pub struct TestResponse {
    pub input: String,
    pub output: String,
    pub visible: bool,
}

#[derive(serde::Serialize, utoipa::ToSchema)]
pub struct LanguageSyntax {
    name: String,
    #[schema(value_type = String)]
    syntax: Syntax,
}

impl From<&Test> for TestResponse {
    fn from(value: &Test) -> Self {
        Self {
            input: value.input.clone(),
            output: value.output.clone(),
            visible: value.visible,
        }
    }
}

impl From<&Language> for LanguageSyntax {
    fn from(value: &Language) -> Self {
        Self {
            name: value.name().to_string(),
            syntax: value.syntax(),
        }
    }
}

#[derive(serde::Serialize, utoipa::ToSchema)]
pub struct QuestionResponse {
    languages: Vec<LanguageSyntax>,
    title: String,
    description: Option<String>,
    tests: Vec<TestResponse>,
    points: Option<i32>,
}

impl QuestionResponse {
    fn from(
        value: &Problem,
        languages: &LanguageSet,
        default_points: Option<i32>,
        show_hidden: bool,
    ) -> Self {
        Self {
            languages: value
                .languages
                .as_ref()
                .map(|p| {
                    p.iter()
                        .map(|l| languages.get_by_str(l).unwrap().into())
                        .collect()
                })
                .unwrap_or_else(|| languages.iter().map(LanguageSyntax::from).collect()),
            title: value.title.clone(),
            description: value.description.as_ref().map(|x| x.html().unwrap()),
            tests: value
                .tests
                .iter()
                .map(TestResponse::from)
                .filter(|t| show_hidden || t.visible)
                .collect(),
            points: value.points.or(default_points),
        }
    }
}

// Questions with test cases hidden
static QUESTIONS_VISIBLE: OnceCell<Vec<QuestionResponse>> = OnceCell::const_new();
// Questions with all test cases
static QUESTIONS_FULL: OnceCell<Vec<QuestionResponse>> = OnceCell::const_new();

pub async fn get_or_init_questions(
    config: &Config,
    show_hidden: bool,
) -> &'static [QuestionResponse] {
    let questions = if show_hidden {
        &QUESTIONS_FULL
    } else {
        &QUESTIONS_VISIBLE
    };

    questions
        .get_or_init(|| async {
            config
                .packet
                .problems
                .iter()
                .map(|x| {
                    QuestionResponse::from(
                        x,
                        &config.languages,
                        match &config.game {
                            bedrock::Game::Points(x) => Some(x.question_point_value),
                            bedrock::Game::Race(_) => None,
                        },
                        show_hidden,
                    )
                })
                .collect::<Vec<_>>()
        })
        .await
}

#[axum::debug_handler]
#[utoipa::path(get, tag = "questions", path = "/", responses((status = OK, body = &[QuestionResponse], content_type = "application/json")))]
pub async fn get_all(
    OptionalUser(user): OptionalUser,
    State(state): State<Arc<AppState>>,
<<<<<<< HEAD
) -> Json<Vec<QuestionResponse>> {
    let show_hidden = user.is_some_and(|u| matches!(u.role, Role::Host));
    let questions = state
        .config
        .packet
        .problems
        .iter()
        .map(|x| {
            QuestionResponse::from(
                x,
                &state.config.languages,
                match &state.config.game {
                    bedrock::Game::Points(x) => Some(x.question_point_value),
                    bedrock::Game::Race(_) => None,
                },
                show_hidden,
            )
        })
        .collect();
=======
) -> Json<&'static [QuestionResponse]> {
    let show_hidden = user.is_some_and(|u| matches!(u.user.role, Role::Host));
    let questions = get_or_init_questions(&state.config, show_hidden).await;
>>>>>>> afae313f

    Json(questions)
}

#[axum::debug_handler]
#[utoipa::path(
    get,
    path = "/{id}", tag = "questions",
    responses(
        (status=OK, body=QuestionResponse, content_type="application/json"),
        (status=404, description="Question Not Found"),
    )
)]
pub async fn get_specific_question(
    State(state): State<Arc<AppState>>,
    OptionalUser(user): OptionalUser,
    axum::extract::Path(question): axum::extract::Path<usize>,
) -> Result<Json<&'static QuestionResponse>, axum::http::StatusCode> {
    let show_hidden = user.is_some_and(|u| matches!(u.user.role, Role::Host));
    get_or_init_questions(&state.config, show_hidden)
        .await
        .get(question)
<<<<<<< HEAD
        .map(|x| {
            Json(QuestionResponse::from(
                x,
                &state.config.languages,
                match &state.config.game {
                    bedrock::Game::Points(x) => Some(x.question_point_value),
                    bedrock::Game::Race(_) => None,
                },
                user.is_some_and(|u| matches!(u.role, Role::Host)),
            ))
        })
=======
        .map(Json)
>>>>>>> afae313f
        .ok_or(axum::http::StatusCode::NOT_FOUND)
}

pub fn router() -> OpenApiRouter<Arc<AppState>> {
    OpenApiRouter::new()
        .routes(routes!(get_all))
        .routes(routes!(get_specific_question))
}

pub fn service() -> axum::Router<Arc<AppState>> {
    router().split_for_parts().0
}<|MERGE_RESOLUTION|>--- conflicted
+++ resolved
@@ -123,31 +123,9 @@
 pub async fn get_all(
     OptionalUser(user): OptionalUser,
     State(state): State<Arc<AppState>>,
-<<<<<<< HEAD
-) -> Json<Vec<QuestionResponse>> {
+) -> Json<&'static [QuestionResponse]> {
     let show_hidden = user.is_some_and(|u| matches!(u.role, Role::Host));
-    let questions = state
-        .config
-        .packet
-        .problems
-        .iter()
-        .map(|x| {
-            QuestionResponse::from(
-                x,
-                &state.config.languages,
-                match &state.config.game {
-                    bedrock::Game::Points(x) => Some(x.question_point_value),
-                    bedrock::Game::Race(_) => None,
-                },
-                show_hidden,
-            )
-        })
-        .collect();
-=======
-) -> Json<&'static [QuestionResponse]> {
-    let show_hidden = user.is_some_and(|u| matches!(u.user.role, Role::Host));
     let questions = get_or_init_questions(&state.config, show_hidden).await;
->>>>>>> afae313f
 
     Json(questions)
 }
@@ -166,25 +144,11 @@
     OptionalUser(user): OptionalUser,
     axum::extract::Path(question): axum::extract::Path<usize>,
 ) -> Result<Json<&'static QuestionResponse>, axum::http::StatusCode> {
-    let show_hidden = user.is_some_and(|u| matches!(u.user.role, Role::Host));
+    let show_hidden = user.is_some_and(|u| matches!(u.role, Role::Host));
     get_or_init_questions(&state.config, show_hidden)
         .await
         .get(question)
-<<<<<<< HEAD
-        .map(|x| {
-            Json(QuestionResponse::from(
-                x,
-                &state.config.languages,
-                match &state.config.game {
-                    bedrock::Game::Points(x) => Some(x.question_point_value),
-                    bedrock::Game::Race(_) => None,
-                },
-                user.is_some_and(|u| matches!(u.role, Role::Host)),
-            ))
-        })
-=======
         .map(Json)
->>>>>>> afae313f
         .ok_or(axum::http::StatusCode::NOT_FOUND)
 }
 
