--- conflicted
+++ resolved
@@ -56,22 +56,16 @@
     pub send: mpsc::UnboundedSender<WebSocketSend>,
 }
 
-<<<<<<< HEAD
-#[derive(Debug, Clone, Serialize, Deserialize)]
-=======
 #[derive(Debug, Clone, PartialEq, Serialize, Deserialize)]
->>>>>>> 15a4a8bd
 #[serde(tag = "kind", rename_all = "kebab-case")]
 pub enum Broadcast {
     Announce {
         message: String,
     },
     GamePaused,
-<<<<<<< HEAD
     GameUnpaused { time_left_in_seconds: u64 },
     TeamConnected(TeamWithScore),
     TeamDisconnected(TeamWithScore),
-=======
     GameUnpaused {
         time_left_in_seconds: u64,
     },
@@ -118,7 +112,6 @@
     Individual {
         tests: Vec<(TestOutputResponse, Test)>,
     },
->>>>>>> 15a4a8bd
 }
 
 /// A message that is sent from the server onto the websocket
@@ -147,11 +140,7 @@
 }
 
 /// A message that is recieved from the websocket
-<<<<<<< HEAD
-#[derive(Debug, Clone, Deserialize)]
-=======
 #[derive(Debug, Clone, PartialEq, Deserialize)]
->>>>>>> 15a4a8bd
 #[serde(tag = "kind", rename_all = "kebab-case")]
 pub enum WebSocketRecv<'a> {
     Broadcast {
