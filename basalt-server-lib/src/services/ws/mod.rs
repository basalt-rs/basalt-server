--- conflicted
+++ resolved
@@ -59,14 +59,13 @@
 #[derive(Debug, Clone, PartialEq, Serialize, Deserialize)]
 #[serde(tag = "kind", rename_all = "kebab-case")]
 pub enum Broadcast {
-<<<<<<< HEAD
     NewAnnouncement(Announcement),
-    DeleteAnnouncement { id: AnnouncementId },
-=======
+    DeleteAnnouncement {
+        id: AnnouncementId,
+    },
     Announce {
         message: String,
     },
->>>>>>> 15a4a8bd
     GamePaused,
     GameUnpaused {
         time_left_in_seconds: u64,
@@ -227,7 +226,7 @@
                 new_score,
                 new_states,
             },
-        })?;
+        });
         Ok(())
     }
 
@@ -561,35 +560,7 @@
                     remaining_attempts: max_attempts.map(|x| x - attempts - 1),
                 })
                 .context("sending test results message")?;
-<<<<<<< HEAD
-
-                let submissions =
-                    repositories::submissions::get_latest_submissions(&sql.db, &user.username)
-                        .await
-                        .context("getting user submissions")?;
-
-                let mut new_states =
-                    vec![QuestionState::NotAttempted; state.config.packet.problems.len()];
-                for s in submissions {
-                    new_states[s.question_index as usize] = if s.success {
-                        QuestionState::Pass
-                    } else {
-                        QuestionState::Fail
-                    }
-                }
-
-                let new_score = repositories::submissions::get_user_score(&sql.db, &user.username)
-                    .await
-                    .context("getting user score")?;
-
-                Arc::clone(&state).broadcast(WebSocketSend::TeamUpdate {
-                    team: user.username.clone(),
-                    new_score,
-                    new_states,
-                });
-=======
                 Self::broadcast_team_update(Arc::clone(&state), &user.username).await?;
->>>>>>> 15a4a8bd
             }
         }
         Ok(())
