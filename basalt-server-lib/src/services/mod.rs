pub mod auth;
pub mod clock;
pub mod competition;
pub mod questions;
<<<<<<< HEAD
pub mod teams;
=======
pub mod testing;
>>>>>>> 15a4a8bd
pub mod ws;<|MERGE_RESOLUTION|>--- conflicted
+++ resolved
@@ -2,9 +2,6 @@
 pub mod clock;
 pub mod competition;
 pub mod questions;
-<<<<<<< HEAD
 pub mod teams;
-=======
 pub mod testing;
->>>>>>> 15a4a8bd
 pub mod ws;