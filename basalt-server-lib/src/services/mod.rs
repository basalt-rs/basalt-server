--- conflicted
+++ resolved
@@ -1,10 +1,7 @@
 pub mod auth;
 pub mod clock;
-<<<<<<< HEAD
+pub mod competition;
 pub mod leaderboard;
-=======
-pub mod competition;
->>>>>>> c910f8c4
 pub mod questions;
 pub mod testing;
 pub mod ws;