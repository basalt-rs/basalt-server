--- conflicted
+++ resolved
@@ -69,13 +69,8 @@
                 .broadcast(super::ws::WebSocketSend::Broadcast {
                     broadcast: super::ws::Broadcast::NewAnnouncement(new.clone()),
                 });
-<<<<<<< HEAD
-            if let Err(err) = state.evh.dispatch(ServerEvent::OnAnnouncement {
+            if let Err(err) = (ServerEvent::OnAnnouncement {
                 announcer: user.id.clone(),
-=======
-            if let Err(err) = (ServerEvent::OnAnnouncement {
-                announcer: user.username.clone(),
->>>>>>> 27b9efd1
                 announcement: message,
                 time: utils::utc_now(),
             }
