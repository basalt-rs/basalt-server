use axum::Router;
use bedrock::Config;
use clock::ClockInfo;
use dashmap::DashSet;
use rand::{distributions::Alphanumeric, Rng};
use std::{path::PathBuf, sync::Arc};
use teams::TeamManagement;
use tokio::sync::{mpsc::UnboundedSender, RwLock};
use websocket::WebSocketManager;

pub mod clock;
pub mod hooks;
pub mod orchestration;
pub mod teams;
pub mod websocket;

<<<<<<< HEAD
use crate::{
    repositories::{self, users::Role},
    services,
    storage::SqliteLayer,
};
=======
use crate::{server::hooks::events::ServerEvent, services, storage::SqliteLayer};

type Dispatchers = Vec<UnboundedSender<(ServerEvent, Arc<AppState>)>>;
>>>>>>> 27b9efd1

pub struct AppState {
    pub db: RwLock<SqliteLayer>,
    pub web_dir: Option<PathBuf>,
    pub websocket: WebSocketManager,
    pub team_manager: TeamManagement,
    pub active_tests: DashSet<(websocket::ConnectionKind, usize)>,
    pub active_submissions: DashSet<(websocket::ConnectionKind, usize)>,
    pub config: Config,
    pub clock: RwLock<ClockInfo>,
    pub dispatchers: Dispatchers,
}

impl AppState {
    pub fn new(
        db: SqliteLayer,
        config: Config,
        dispatchers: Dispatchers,
        web_dir: Option<PathBuf>,
    ) -> Self {
        Self {
            db: RwLock::new(db),
            web_dir,
            websocket: Default::default(),
            team_manager: Default::default(),
            active_tests: Default::default(),
            active_submissions: Default::default(),
            dispatchers,
            config,
            clock: Default::default(),
        }
    }

    pub async fn init(&mut self) -> anyhow::Result<()> {
        let sql = self.db.read().await;
        let users = repositories::users::get_users_with_role(&sql.db, Role::Competitor).await?;
        self.team_manager
            .insert_many(users.into_iter().map(|u| u.id));
        Ok(())
    }
}

macro_rules! define_router {
    ($($route: ident),+$(,)?) => {
        pub fn router(initial_state: Arc<AppState>) -> axum::Router {
            let router = Router::new()
                $(.nest(concat!("/", stringify!($route)), services::$route::service()))+;

                let router = if let Some(path) = &initial_state.web_dir {
                    router.fallback_service(tower_http::services::ServeDir::new(path))
                } else {
                    router
                };

            router.with_state(initial_state)
                .layer(tower_http::cors::CorsLayer::permissive())
                .layer(
                    tower_http::trace::TraceLayer::new_for_http().make_span_with(
                        |request: &axum::http::Request<axum::body::Body>| {
                            tracing::trace_span!(
                                "request",
                                method = %request.method(),
                                uri = %request.uri(),
                                id = %rand::thread_rng()
                                    .sample_iter(Alphanumeric)
                                    .take(10)
                                    .map(char::from)
                                    .collect::<String>()
                            )
                        },
                    ),
                )
        }

        #[cfg(feature = "doc-gen")]
        pub fn doc_router(initial_state: Arc<AppState>) -> utoipa_axum::router::OpenApiRouter {
            utoipa_axum::router::OpenApiRouter::new()
                $(.nest(concat!("/", stringify!($route)), services::$route::router()))+
                .with_state(initial_state)
                .layer(tower_http::cors::CorsLayer::permissive())
                .layer(tower_http::trace::TraceLayer::new_for_http())
        }
    };
}

define_router! {
    announcements,
    auth,
    clock,
    competition,
    questions,
    teams,
    testing,
    leaderboard,
    ws,
}<|MERGE_RESOLUTION|>--- conflicted
+++ resolved
@@ -14,17 +14,14 @@
 pub mod teams;
 pub mod websocket;
 
-<<<<<<< HEAD
 use crate::{
     repositories::{self, users::Role},
+    server::hooks::events::ServerEvent,
     services,
     storage::SqliteLayer,
 };
-=======
-use crate::{server::hooks::events::ServerEvent, services, storage::SqliteLayer};
 
 type Dispatchers = Vec<UnboundedSender<(ServerEvent, Arc<AppState>)>>;
->>>>>>> 27b9efd1
 
 pub struct AppState {
     pub db: RwLock<SqliteLayer>,
