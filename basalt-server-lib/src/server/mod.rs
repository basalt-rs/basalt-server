use std::{path::PathBuf, sync::Arc};

use axum::Router;
use bedrock::Config;
use clock::ClockInfo;
use dashmap::{DashMap, DashSet};
use rand::{distributions::Alphanumeric, Rng};
use tokio::sync::RwLock;

pub mod clock;

use crate::{
    services::{
        self,
        ws::{self, WebSocketSend},
    },
    storage::SqliteLayer,
};

pub struct AppState {
    pub db: RwLock<SqliteLayer>,
    pub web_dir: Option<PathBuf>,
    pub active_connections: DashMap<ws::ConnectionKind, ws::ConnectedClient>,
    pub active_tests: DashSet<(ws::ConnectionKind, usize)>,
    pub active_submissions: DashSet<(ws::ConnectionKind, usize)>,
    pub config: Config,
    pub clock: RwLock<ClockInfo>,
}

impl AppState {
    pub fn new(db: SqliteLayer, config: Config, web_dir: Option<PathBuf>) -> Self {
        Self {
            db: RwLock::new(db),
            web_dir,
            active_connections: Default::default(),
            active_tests: Default::default(),
            active_submissions: Default::default(),
            config,
            clock: Default::default(),
        }
    }

    pub fn broadcast(&self, broadcast: WebSocketSend) {
        let mut to_remove = Vec::new();
        for conn in &self.active_connections {
            if conn.send.send(broadcast.clone()).is_err() {
                // This _shouldn't_ happen, but it _could_
                tracing::warn!(key = ?conn.key(), "Socket discovered to be closed when sending broadcast. Removing from active connections...");
                to_remove.push(conn.key().clone());
            }
        }
        to_remove.iter().for_each(|x| {
            self.active_connections.remove(x);
        });
    }
}
macro_rules! define_router {
    ($($route: ident),+$(,)?) => {
        pub fn router(initial_state: Arc<AppState>) -> axum::Router {
            let router = Router::new()
                $(.nest(concat!("/", stringify!($route)), services::$route::service()))+;

                let router = if let Some(path) = &initial_state.web_dir {
                    router.fallback_service(tower_http::services::ServeDir::new(path))
                } else {
                    router
                };

            router.with_state(initial_state)
                .layer(tower_http::cors::CorsLayer::permissive())
                .layer(
                    tower_http::trace::TraceLayer::new_for_http().make_span_with(
                        |request: &axum::http::Request<axum::body::Body>| {
                            tracing::trace_span!(
                                "request",
                                method = %request.method(),
                                uri = %request.uri(),
                                version = ?request.version(),
                                id = %rand::thread_rng()
                                    .sample_iter(Alphanumeric)
                                    .take(10)
                                    .map(char::from)
                                    .collect::<String>()
                            )
                        },
                    ),
                )
        }

        #[cfg(feature = "doc-gen")]
        pub fn doc_router(initial_state: Arc<AppState>) -> utoipa_axum::router::OpenApiRouter {
            utoipa_axum::router::OpenApiRouter::new()
                $(.nest(concat!("/", stringify!($route)), services::$route::router()))+
                .with_state(initial_state)
                .layer(tower_http::cors::CorsLayer::permissive())
                .layer(tower_http::trace::TraceLayer::new_for_http())
        }
    };
}

define_router! {
    announcements,
    auth,
    clock,
    competition,
    questions,
    testing,
    ws,
<<<<<<< HEAD
=======
    clock,
    leaderboard,
>>>>>>> c8142ac5
}<|MERGE_RESOLUTION|>--- conflicted
+++ resolved
@@ -106,9 +106,5 @@
     questions,
     testing,
     ws,
-<<<<<<< HEAD
-=======
-    clock,
     leaderboard,
->>>>>>> c8142ac5
 }