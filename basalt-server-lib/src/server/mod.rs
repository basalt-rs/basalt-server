--- conflicted
+++ resolved
@@ -57,13 +57,19 @@
     }
 }
 
-<<<<<<< HEAD
 macro_rules! define_router {
     ($($route: ident),+$(,)?) => {
         pub fn router(initial_state: Arc<AppState>) -> axum::Router {
-            Router::new()
-                $(.nest(concat!("/", stringify!($route)), services::$route::service()))+
-                .with_state(initial_state)
+            let router = Router::new()
+                $(.nest(concat!("/", stringify!($route)), services::$route::service()))+;
+
+                let router = if let Some(path) = &initial_state.web_dir {
+                    router.fallback_service(tower_http::services::ServeDir::new(path))
+                } else {
+                    router
+                };
+
+            router.with_state(initial_state)
                 .layer(tower_http::cors::CorsLayer::permissive())
                 .layer(
                     tower_http::trace::TraceLayer::new_for_http().make_span_with(
@@ -100,55 +106,4 @@
     questions,
     competition,
     ws,
-=======
-pub fn router(initial_state: Arc<AppState>) -> axum::Router {
-    let router = Router::new()
-        .nest("/auth", services::auth::service())
-        .nest("/questions", services::questions::service())
-        .nest("/clock", services::clock::service())
-        .nest("/ws", services::ws::service());
-    let router = if let Some(path) = &initial_state.web_dir {
-        router.fallback_service(tower_http::services::ServeDir::new(path))
-    } else {
-        router
-    };
-    router
-        .with_state(initial_state)
-        .layer(tower_http::cors::CorsLayer::permissive())
-        .layer(
-            tower_http::trace::TraceLayer::new_for_http().make_span_with(
-                |request: &axum::http::Request<axum::body::Body>| {
-                    tracing::trace_span!(
-                        "request",
-                        method = %request.method(),
-                        uri = %request.uri(),
-                        version = ?request.version(),
-                        id = %rand::thread_rng()
-                            .sample_iter(Alphanumeric)
-                            .take(10)
-                            .map(char::from)
-                            .collect::<String>()
-                    )
-                },
-            ),
-        )
-}
-
-#[cfg(feature = "doc-gen")]
-pub fn doc_router(initial_state: Arc<AppState>) -> utoipa_axum::router::OpenApiRouter {
-    let router = utoipa_axum::router::OpenApiRouter::new()
-        .nest("/auth", services::auth::router())
-        .nest("/questions", services::questions::router())
-        .nest("/clock", services::clock::router())
-        .nest("/ws", services::ws::router());
-    let router = if let Some(path) = &initial_state.web_dir {
-        router.fallback_service(tower_http::services::ServeDir::new(path))
-    } else {
-        router
-    };
-    router
-        .with_state(initial_state)
-        .layer(tower_http::cors::CorsLayer::permissive())
-        .layer(tower_http::trace::TraceLayer::new_for_http())
->>>>>>> 216cbcb5
 }