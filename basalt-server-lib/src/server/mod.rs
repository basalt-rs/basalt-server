use std::{path::PathBuf, sync::Arc};

use axum::Router;
use bedrock::Config;
use clock::ClockInfo;
use dashmap::{DashMap, DashSet};
use rand::{distributions::Alphanumeric, Rng};
use teams::TeamManagement;
use tokio::sync::RwLock;

pub mod clock;
pub mod teams;

use crate::{
    services::{
        self,
        ws::{self, WebSocketSend},
    },
    storage::SqliteLayer,
};

pub struct AppState {
    pub db: RwLock<SqliteLayer>,
    pub web_dir: Option<PathBuf>,
    pub active_connections: DashMap<ws::ConnectionKind, ws::ConnectedClient>,
    pub team_manager: TeamManagement,
    pub active_tests: DashSet<(ws::ConnectionKind, usize)>,
    pub active_submissions: DashSet<(ws::ConnectionKind, usize)>,
    pub config: Config,
    pub clock: RwLock<ClockInfo>,
}

impl AppState {
    pub fn new(db: SqliteLayer, config: Config, web_dir: Option<PathBuf>) -> Self {
        Self {
            db: RwLock::new(db),
            web_dir,
            active_connections: Default::default(),
            team_manager: TeamManagement::from_config(&config),
            active_tests: Default::default(),
            active_submissions: Default::default(),
            config,
            clock: Default::default(),
        }
    }

    pub fn broadcast(&self, broadcast: WebSocketSend) {
        let mut to_remove = Vec::new();
        for conn in &self.active_connections {
            if conn.send.send(broadcast.clone()).is_err() {
                // This _shouldn't_ happen, but it _could_
                tracing::warn!(key = ?conn.key(), "Socket discovered to be closed when sending broadcast. Removing from active connections...");
                to_remove.push(conn.key().clone());
            }
        }
        to_remove.iter().for_each(|x| {
            self.active_connections.remove(x);
        });
    }
}
macro_rules! define_router {
    ($($route: ident),+$(,)?) => {
        pub fn router(initial_state: Arc<AppState>) -> axum::Router {
            let router = Router::new()
                $(.nest(concat!("/", stringify!($route)), services::$route::service()))+;

                let router = if let Some(path) = &initial_state.web_dir {
                    router.fallback_service(tower_http::services::ServeDir::new(path))
                } else {
                    router
                };

            router.with_state(initial_state)
                .layer(tower_http::cors::CorsLayer::permissive())
                .layer(
                    tower_http::trace::TraceLayer::new_for_http().make_span_with(
                        |request: &axum::http::Request<axum::body::Body>| {
                            tracing::trace_span!(
                                "request",
                                method = %request.method(),
                                uri = %request.uri(),
                                version = ?request.version(),
                                id = %rand::thread_rng()
                                    .sample_iter(Alphanumeric)
                                    .take(10)
                                    .map(char::from)
                                    .collect::<String>()
                            )
                        },
                    ),
                )
        }

        #[cfg(feature = "doc-gen")]
        pub fn doc_router(initial_state: Arc<AppState>) -> utoipa_axum::router::OpenApiRouter {
            utoipa_axum::router::OpenApiRouter::new()
                $(.nest(concat!("/", stringify!($route)), services::$route::router()))+
                .with_state(initial_state)
                .layer(tower_http::cors::CorsLayer::permissive())
                .layer(tower_http::trace::TraceLayer::new_for_http())
        }
    };
}

define_router! {
    announcements,
    auth,
<<<<<<< HEAD
=======
    questions,
    competition,
    teams,
    ws,
>>>>>>> f3708e27
    clock,
    competition,
    questions,
    testing,
    ws,
    leaderboard,
}<|MERGE_RESOLUTION|>--- conflicted
+++ resolved
@@ -105,13 +105,10 @@
 define_router! {
     announcements,
     auth,
-<<<<<<< HEAD
-=======
     questions,
     competition,
     teams,
     ws,
->>>>>>> f3708e27
     clock,
     competition,
     questions,
