use std::{path::PathBuf, sync::Arc};

use axum::Router;
use bedrock::Config;
use clock::ClockInfo;
use dashmap::{DashMap, DashSet};
use rand::{distributions::Alphanumeric, Rng};
use tokio::sync::RwLock;

pub mod clock;

use crate::{
    services::{
        self,
        ws::{self, WebSocketSend},
    },
    storage::SqliteLayer,
};

pub struct AppState {
    pub db: RwLock<SqliteLayer>,
    pub web_dir: Option<PathBuf>,
    pub active_connections: DashMap<ws::ConnectionKind, ws::ConnectedClient>,
    pub active_tests: DashSet<(ws::ConnectionKind, usize)>,
    pub active_submissions: DashSet<(ws::ConnectionKind, usize)>,
    pub config: Config,
    pub clock: RwLock<ClockInfo>,
}

impl AppState {
    pub fn new(db: SqliteLayer, config: Config, web_dir: Option<PathBuf>) -> Self {
        Self {
            db: RwLock::new(db),
            web_dir,
            active_connections: Default::default(),
            active_tests: Default::default(),
            active_submissions: Default::default(),
            config,
            clock: Default::default(),
        }
    }

    pub fn broadcast(self: Arc<Self>, broadcast: WebSocketSend) -> anyhow::Result<()> {
        let mut to_remove = Vec::new();
        for conn in &self.active_connections {
            if conn.send.send(broadcast.clone()).is_err() {
                // This _shouldn't_ happen, but it _could_
                tracing::warn!(key = ?conn.key(), "Socket discovered to be closed when sending broadcast. Removing from active connections...");
                to_remove.push(conn.key().clone());
            }
        }
        to_remove.iter().for_each(|x| {
            self.active_connections.remove(x);
        });

        Ok(())
    }
}

pub fn router(initial_state: Arc<AppState>) -> axum::Router {
    let router = Router::new()
        .nest("/auth", services::auth::service())
        .nest("/questions", services::questions::service())
        .nest("/clock", services::clock::service())
<<<<<<< HEAD
        .nest("/testing", services::testing::service())
        .nest("/ws", services::ws::service())
=======
        .nest("/ws", services::ws::service());
    let router = if let Some(path) = &initial_state.web_dir {
        router.fallback_service(tower_http::services::ServeDir::new(path))
    } else {
        router
    };
    router
>>>>>>> 216cbcb5
        .with_state(initial_state)
        .layer(tower_http::cors::CorsLayer::permissive())
        .layer(
            tower_http::trace::TraceLayer::new_for_http().make_span_with(
                |request: &axum::http::Request<axum::body::Body>| {
                    tracing::trace_span!(
                        "request",
                        method = %request.method(),
                        uri = %request.uri(),
                        version = ?request.version(),
                        id = %rand::thread_rng()
                            .sample_iter(Alphanumeric)
                            .take(10)
                            .map(char::from)
                            .collect::<String>()
                    )
                },
            ),
        )
}

#[cfg(feature = "doc-gen")]
pub fn doc_router(initial_state: Arc<AppState>) -> utoipa_axum::router::OpenApiRouter {
    let router = utoipa_axum::router::OpenApiRouter::new()
        .nest("/auth", services::auth::router())
        .nest("/questions", services::questions::router())
        .nest("/clock", services::clock::router())
<<<<<<< HEAD
        .nest("/testing", services::testing::router())
        .nest("/ws", services::ws::router())
=======
        .nest("/ws", services::ws::router());
    let router = if let Some(path) = &initial_state.web_dir {
        router.fallback_service(tower_http::services::ServeDir::new(path))
    } else {
        router
    };
    router
>>>>>>> 216cbcb5
        .with_state(initial_state)
        .layer(tower_http::cors::CorsLayer::permissive())
        .layer(tower_http::trace::TraceLayer::new_for_http())
}<|MERGE_RESOLUTION|>--- conflicted
+++ resolved
@@ -62,10 +62,7 @@
         .nest("/auth", services::auth::service())
         .nest("/questions", services::questions::service())
         .nest("/clock", services::clock::service())
-<<<<<<< HEAD
         .nest("/testing", services::testing::service())
-        .nest("/ws", services::ws::service())
-=======
         .nest("/ws", services::ws::service());
     let router = if let Some(path) = &initial_state.web_dir {
         router.fallback_service(tower_http::services::ServeDir::new(path))
@@ -73,7 +70,6 @@
         router
     };
     router
->>>>>>> 216cbcb5
         .with_state(initial_state)
         .layer(tower_http::cors::CorsLayer::permissive())
         .layer(
@@ -101,10 +97,7 @@
         .nest("/auth", services::auth::router())
         .nest("/questions", services::questions::router())
         .nest("/clock", services::clock::router())
-<<<<<<< HEAD
         .nest("/testing", services::testing::router())
-        .nest("/ws", services::ws::router())
-=======
         .nest("/ws", services::ws::router());
     let router = if let Some(path) = &initial_state.web_dir {
         router.fallback_service(tower_http::services::ServeDir::new(path))
@@ -112,7 +105,6 @@
         router
     };
     router
->>>>>>> 216cbcb5
         .with_state(initial_state)
         .layer(tower_http::cors::CorsLayer::permissive())
         .layer(tower_http::trace::TraceLayer::new_for_http())
