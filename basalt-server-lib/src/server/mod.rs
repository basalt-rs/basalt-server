--- conflicted
+++ resolved
@@ -40,7 +40,7 @@
         }
     }
 
-    pub fn broadcast(self: Arc<Self>, broadcast: WebSocketSend) {
+    pub fn broadcast(&self, broadcast: WebSocketSend) {
         let mut to_remove = Vec::new();
         for conn in &self.active_connections {
             if conn.send.send(broadcast.clone()).is_err() {
@@ -55,19 +55,6 @@
     }
 }
 
-<<<<<<< HEAD
-pub fn router(initial_state: Arc<AppState>) -> axum::Router {
-    let router = Router::new()
-        .nest("/auth", services::auth::service())
-        .nest("/announcements", services::announcements::service())
-        .nest("/questions", services::questions::service())
-        .nest("/clock", services::clock::service())
-        .nest("/ws", services::ws::service());
-    let router = if let Some(path) = &initial_state.web_dir {
-        router.fallback_service(tower_http::services::ServeDir::new(path))
-    } else {
-        router
-=======
 macro_rules! define_router {
     ($($route: ident),+$(,)?) => {
         pub fn router(initial_state: Arc<AppState>) -> axum::Router {
@@ -109,35 +96,15 @@
                 .layer(tower_http::cors::CorsLayer::permissive())
                 .layer(tower_http::trace::TraceLayer::new_for_http())
         }
->>>>>>> 15a4a8bd
     };
 }
 
-<<<<<<< HEAD
-#[cfg(feature = "doc-gen")]
-pub fn doc_router(initial_state: Arc<AppState>) -> utoipa_axum::router::OpenApiRouter {
-    let router = utoipa_axum::router::OpenApiRouter::new()
-        .nest("/auth", services::auth::router())
-        .nest("/announcements", services::announcements::router())
-        .nest("/questions", services::questions::router())
-        .nest("/clock", services::clock::router())
-        .nest("/ws", services::ws::router());
-    let router = if let Some(path) = &initial_state.web_dir {
-        router.fallback_service(tower_http::services::ServeDir::new(path))
-    } else {
-        router
-    };
-    router
-        .with_state(initial_state)
-        .layer(tower_http::cors::CorsLayer::permissive())
-        .layer(tower_http::trace::TraceLayer::new_for_http())
-=======
 define_router! {
+    announcements,
     auth,
+    clock,
+    competition,
     questions,
-    competition,
+    testing,
     ws,
-    clock,
-    testing,
->>>>>>> 15a4a8bd
 }