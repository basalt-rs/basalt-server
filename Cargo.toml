[workspace]
members = ["basalt-server", "basalt-server-lib"]
resolver = "2"

[workspace.package]
edition = "2021"
version = "0.1.0"
rust-version = "1.81"

[workspace.dependencies]
anyhow = "1.0.95"
argon2 = { version = "0.5.3", features = ["password-hash"] }
async-tempfile = "0.6.0"
axum-extra = { version = "0.10.0", features = ["typed-header"] }
axum = { version = "0.8.1", features = ["macros", "ws"] }
<<<<<<< HEAD
bedrock = { git = "https://github.com/basalt-rs/bedrock.git", rev = "2a84c2e", features = [
=======
bedrock = { git = "https://github.com/basalt-rs/bedrock.git", rev = "6b9aae2", features = [
>>>>>>> afae313f
  "tokio",
] }
clap = { version = "4.5.23", features = ["derive"] }
dashmap = { version = "6.1.0", features = ["serde"] }
derive_more = { version = "2.0.1", features = [
  "debug",
  "from",
  "deref",
  "into",
  "from_str",
] }
directories = "6.0.0"
erudite = { git = "https://github.com/basalt-rs/erudite.git", rev = "7de318e", features = [
  "serde",
] }
lazy_static = "1.5.0"
leucite = "0.2.0"
rand = "0.8.5"
redact = { version = "0.1.10", features = ["serde"] }
scopeguard = "1.2.0"
serde_json = "1.0.138"
serde = { version = "1.0.217", features = ["derive"] }
sqlx = { version = "0.8.3", features = [
  "sqlite",
  "runtime-tokio-native-tls",
  "time",
] }
thiserror = "2.0.11"
time = { version = "0.3.40", features = ["serde"] }
tokio = { version = "1.43.0", features = ["full"] }
tower-http = { version = "0.6.2", features = ["cors", "trace", "fs"] }
tracing-subscriber = { version = "0.3.19", features = ["env-filter"] }
tracing = { version = "0.1.41", features = ["release_max_level_debug"] }
utoipa-axum = { version = "0.2.0", features = ["debug"] }
utoipa = { version = "5.3.1", features = ["chrono", "debug", "yaml"] }<|MERGE_RESOLUTION|>--- conflicted
+++ resolved
@@ -13,11 +13,7 @@
 async-tempfile = "0.6.0"
 axum-extra = { version = "0.10.0", features = ["typed-header"] }
 axum = { version = "0.8.1", features = ["macros", "ws"] }
-<<<<<<< HEAD
-bedrock = { git = "https://github.com/basalt-rs/bedrock.git", rev = "2a84c2e", features = [
-=======
 bedrock = { git = "https://github.com/basalt-rs/bedrock.git", rev = "6b9aae2", features = [
->>>>>>> afae313f
   "tokio",
 ] }
 clap = { version = "4.5.23", features = ["derive"] }
