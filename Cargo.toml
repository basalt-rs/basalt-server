--- conflicted
+++ resolved
@@ -10,18 +10,9 @@
 argon2 = "0.5.3"
 async-tempfile = "0.6.0"
 axum = { version = "0.8.1", features = ["macros", "ws"] }
-bedrock = { git = "https://github.com/basalt-rs/bedrock.git", rev = "22fc7f1", features = ["tokio"] }
+bedrock = { git = "https://github.com/basalt-rs/bedrock.git", rev = "8461dc4", features = ["tokio"] }
 clap = { version = "4.5.23", features = ["derive"] }
-<<<<<<< HEAD
 dashmap = "6.1.0"
-=======
-bedrock = { git = "https://github.com/basalt-rs/bedrock.git", rev = "8461dc4", features = [
-    "tokio",
-] }
-thiserror = "2.0.11"
-tracing = "0.1.41"
-tracing-subscriber = { version = "0.3.19", features = ["env-filter"] }
->>>>>>> f7d60952
 directories = "6.0.0"
 erudite = { git = "https://github.com/basalt-rs/erudite.git", rev = "7de318e", features = ["serde"] }
 leucite = "0.2.0"
