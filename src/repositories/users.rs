--- conflicted
+++ resolved
@@ -1,16 +1,12 @@
-<<<<<<< HEAD
+use anyhow::Context;
+use argon2::{password_hash::SaltString, Argon2, PasswordHasher};
+use argon2::{PasswordHash, PasswordVerifier};
+use rand::rngs::OsRng;
 use redact::Secret;
 use serde::{Deserialize, Serialize};
 use sqlx::prelude::FromRow;
+use sqlx::{Executor, Sqlite};
 use utoipa::ToSchema;
-=======
-use anyhow::Context;
-use argon2::{password_hash::SaltString, Argon2, PasswordHasher};
-use rand::rngs::OsRng;
-use redact::{expose_secret, Secret};
-use serde::{Deserialize, Serialize};
-use sqlx::{prelude::FromRow, Executor, Sqlite};
->>>>>>> eddc66a2
 
 use crate::storage::SqliteLayer;
 
@@ -83,29 +79,42 @@
         })
 }
 
-<<<<<<< HEAD
 #[derive(Debug, FromRow, Deserialize)]
 pub struct UserLogin {
     pub username: String,
-    pub password_hash: Secret<String>,
+    pub password: Secret<String>,
 }
 
-pub async fn login_user(sql: &SqliteLayer, user: &UserLogin) -> Result<User, GetUserError> {
-    let expose = user.password_hash.expose_secret();
-    sqlx::query_as!(
+pub async fn login_user(sql: &SqliteLayer, login: &UserLogin) -> Result<User, GetUserError> {
+    let user = sqlx::query_as!(
         User,
-        "SELECT * from users WHERE username = $1 and password_hash = $2",
-        user.username,
-        expose
+        "SELECT * from users WHERE username = $1",
+        login.username,
     )
     .fetch_optional(&sql.db)
     .await
     .map_err(|e| GetUserError::QueryError(e.to_string()))?
     .ok_or_else(|| GetUserError::UserNotFound {
         property: "username",
-        value: user.username.to_string(),
-    })
-=======
+        value: login.username.to_string(),
+    })?;
+
+    // user.password
+    let password_hash = PasswordHash::new(user.password_hash.expose_secret()).unwrap();
+
+    if Argon2::default()
+        .verify_password(login.password.expose_secret().as_bytes(), &password_hash)
+        .is_ok()
+    {
+        Ok(user)
+    } else {
+        Err(GetUserError::UserNotFound {
+            property: "username",
+            value: login.username.to_string(),
+        })
+    }
+}
+
 /// Creates a user and inserts into database.
 ///
 /// Uses Argon2 to hash the password
@@ -129,7 +138,6 @@
             password_hash,
             role_int
         ).fetch_one(db).await.context("Failed to create user")
->>>>>>> eddc66a2
 }
 
 #[cfg(test)]
