--- conflicted
+++ resolved
@@ -52,16 +52,8 @@
         .await
         .context("Creating Sqlite Layer")?;
 
-<<<<<<< HEAD
-    let addr: SocketAddr = format!("[::1]:{}", args.port).parse().unwrap();
+    let addr: SocketAddr = format!("[::]:{}", args.port).parse().unwrap();
     info!(?addr, "Serving via HTTP");
-=======
-    let addr: SocketAddr = format!("[::]:{}", args.port).parse().unwrap();
-    info!("Serving via HTTP");
-    let service = router(Arc::new(AppState {
-        db: RwLock::new(db),
-    }));
->>>>>>> 1c226068
 
     let listener = tokio::net::TcpListener::bind(addr).await?;
     axum::serve(
