use std::sync::Arc;

use axum::Router;
use bedrock::Config;
use dashmap::{DashMap, DashSet};
use rand::{distributions::Alphanumeric, Rng};
use tokio::sync::RwLock;

use crate::{
    services::{
        self,
        ws::{self, Broadcast, WebSocketSend},
    },
    storage::SqliteLayer,
};

pub struct AppState {
    pub db: RwLock<SqliteLayer>,
    pub active_connections: DashMap<ws::ConnectionKind, ws::ConnectedClient>,
    pub active_tests: DashSet<(ws::ConnectionKind, usize)>,
    pub config: Config,
}

impl AppState {
    pub fn new(db: SqliteLayer, config: Config) -> Self {
        Self {
            db: RwLock::new(db),
            active_connections: Default::default(),
            active_tests: Default::default(),
            config,
        }
    }

    pub fn broadcast(self: Arc<Self>, broadcast: Broadcast) -> anyhow::Result<()> {
        let mut to_remove = Vec::new();
        let broadcast = WebSocketSend::Broadcast { broadcast };
        for conn in &self.active_connections {
            if conn.send.send(broadcast.clone()).is_err() {
                // This _shouldn't_ happen, but it _could_
                tracing::warn!(key = ?conn.key(), "Socket discovered to be closed when sending broadcast. Removing from active connections...");
                to_remove.push(conn.key().clone());
            }
        }
        to_remove.iter().for_each(|x| {
            self.active_connections.remove(x);
        });

        Ok(())
    }
}

pub fn router(initial_state: Arc<AppState>) -> axum::Router {
    Router::new()
<<<<<<< HEAD
        .nest("/auth", services::auth::auth_service())
        .nest("/questions", services::questions::question_service())
        .nest("/ws", services::ws::ws_service())
=======
        .nest("/auth", services::auth::service())
        .nest("/ws", services::ws::service())
>>>>>>> c853f5fe
        .with_state(initial_state)
        .layer(tower_http::cors::CorsLayer::permissive())
        .layer(
            tower_http::trace::TraceLayer::new_for_http().make_span_with(
                |request: &axum::http::Request<axum::body::Body>| {
                    tracing::trace_span!(
                        "request",
                        method = %request.method(),
                        uri = %request.uri(),
                        version = ?request.version(),
                        id = %rand::thread_rng()
                            .sample_iter(Alphanumeric)
                            .take(10)
                            .map(char::from)
                            .collect::<String>()
                    )
                },
            ),
        )
}

#[cfg(debug_assertions)]
pub fn doc_router(initial_state: Arc<AppState>) -> utoipa_axum::router::OpenApiRouter {
    utoipa_axum::router::OpenApiRouter::new()
<<<<<<< HEAD
        .nest("/auth", services::auth::auth_router())
        .nest("/questions", services::questions::question_router())
        .nest("/ws", services::ws::ws_router())
=======
        .nest("/auth", services::auth::router())
        .nest("/ws", services::ws::router())
>>>>>>> c853f5fe
        .with_state(initial_state)
        .layer(tower_http::cors::CorsLayer::permissive())
        .layer(tower_http::trace::TraceLayer::new_for_http())
}<|MERGE_RESOLUTION|>--- conflicted
+++ resolved
@@ -51,14 +51,9 @@
 
 pub fn router(initial_state: Arc<AppState>) -> axum::Router {
     Router::new()
-<<<<<<< HEAD
-        .nest("/auth", services::auth::auth_service())
+        .nest("/auth", services::auth::service())
         .nest("/questions", services::questions::question_service())
-        .nest("/ws", services::ws::ws_service())
-=======
-        .nest("/auth", services::auth::service())
         .nest("/ws", services::ws::service())
->>>>>>> c853f5fe
         .with_state(initial_state)
         .layer(tower_http::cors::CorsLayer::permissive())
         .layer(
@@ -83,14 +78,9 @@
 #[cfg(debug_assertions)]
 pub fn doc_router(initial_state: Arc<AppState>) -> utoipa_axum::router::OpenApiRouter {
     utoipa_axum::router::OpenApiRouter::new()
-<<<<<<< HEAD
-        .nest("/auth", services::auth::auth_router())
+        .nest("/auth", services::auth::router())
         .nest("/questions", services::questions::question_router())
-        .nest("/ws", services::ws::ws_router())
-=======
-        .nest("/auth", services::auth::router())
         .nest("/ws", services::ws::router())
->>>>>>> c853f5fe
         .with_state(initial_state)
         .layer(tower_http::cors::CorsLayer::permissive())
         .layer(tower_http::trace::TraceLayer::new_for_http())
